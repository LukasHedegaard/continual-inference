from setuptools import find_packages, setup


def long_description():
    text = open("README.md", encoding="utf-8").read()
    return text


def from_file(file_name: str = "requirements.txt", comment_char: str = "#"):
    """Load requirements from a file"""
    with open(file_name, "r") as file:
        lines = [ln.strip() for ln in file.readlines()]
    reqs = []
    for ln in lines:
        # filer all comments
        if comment_char in ln:
            ln = ln[: ln.index(comment_char)].strip()
        # skip directly installed dependencies
        if ln.startswith("http"):
            continue
        if ln:  # if requirement is not empty
            reqs.append(ln)
    return reqs


setup(
    name="continual-inference",
<<<<<<< HEAD
    version="0.15.6",
=======
    version="0.15.5",
>>>>>>> b000792c
    description="Building blocks for Continual Inference Networks in PyTorch",
    long_description=long_description(),
    long_description_content_type="text/markdown",
    author="Lukas Hedegaard",
    author_email="lukasxhedegaard@gmail.com",
    url="https://github.com/LukasHedegaard/continual-inference",
    install_requires=from_file("requirements.txt"),
    extras_require={
        "build": from_file("requirements/build.txt"),
        "dev": from_file("requirements/dev.txt"),
        "docs": from_file("requirements/docs.txt"),
    },
    packages=find_packages(exclude=["tests", "docs", "figures", "requirements"]),
<<<<<<< HEAD
    package_data={"": ["continual/conv.cpp"]},
    include_package_data=True,
    # ext_modules=[cpp_extension.CppExtension("conv_cpp", ["continual/conv.cpp"])],
    # cmdclass={"build_ext": cpp_extension.BuildExtension},
=======
>>>>>>> b000792c
    keywords=["deep learning", "pytorch", "AI", "online", "inference", "continual"],
    classifiers=[
        "Environment :: Console",
        "Natural Language :: English",
        # How mature is this project? Common values are
        #   3 - Alpha, 4 - Beta, 5 - Production/Stable
        "Development Status :: 4 - Beta",
        # Indicate who your project is intended for
        "Intended Audience :: Developers",
        "Topic :: Scientific/Engineering :: Artificial Intelligence",
        "Topic :: Scientific/Engineering :: Image Recognition",
        "Topic :: Scientific/Engineering :: Information Analysis",
        # Pick your license as you wish
        "License :: OSI Approved :: Apache Software License",
        "Operating System :: OS Independent",
        # Specify the Python versions you support here. In particular, ensure
        # that you indicate whether you support Python 2, Python 3 or both.
        "Programming Language :: Python :: 3",
        "Programming Language :: Python :: 3.7",
        "Programming Language :: Python :: 3.8",
        "Programming Language :: Python :: 3.9",
    ],
)<|MERGE_RESOLUTION|>--- conflicted
+++ resolved
@@ -25,11 +25,7 @@
 
 setup(
     name="continual-inference",
-<<<<<<< HEAD
     version="0.15.6",
-=======
-    version="0.15.5",
->>>>>>> b000792c
     description="Building blocks for Continual Inference Networks in PyTorch",
     long_description=long_description(),
     long_description_content_type="text/markdown",
@@ -43,13 +39,10 @@
         "docs": from_file("requirements/docs.txt"),
     },
     packages=find_packages(exclude=["tests", "docs", "figures", "requirements"]),
-<<<<<<< HEAD
     package_data={"": ["continual/conv.cpp"]},
     include_package_data=True,
     # ext_modules=[cpp_extension.CppExtension("conv_cpp", ["continual/conv.cpp"])],
     # cmdclass={"build_ext": cpp_extension.BuildExtension},
-=======
->>>>>>> b000792c
     keywords=["deep learning", "pytorch", "AI", "online", "inference", "continual"],
     classifiers=[
         "Environment :: Console",
