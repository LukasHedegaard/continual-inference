name: Publish to PyPI

on:
  release:
    types: [published]

jobs:
  build-n-publish:
    name: Build and publish to PyPI
    runs-on: ubuntu-22.04
    steps:
    - uses: actions/checkout@master
<<<<<<< HEAD
    - name: Set up Python
      uses: actions/setup-python@v1
      with:
        python-version: 3.11
=======
    - name: Set up Python 3.9
      uses: actions/setup-python@v1
      with:
        python-version: 3.9
>>>>>>> b75acad6
    - name: Install dependencies
      run: |
        python -m pip install --upgrade pip
        pip install .[build]
    - name: Build
      run: |
        python setup.py sdist bdist_wheel  
    - name: Publish to PyPI
      uses: pypa/gh-action-pypi-publish@v1.1.0
      with:
        user: __token__
        password: ${{ secrets.PYPI_TOKEN }}<|MERGE_RESOLUTION|>--- conflicted
+++ resolved
@@ -10,17 +10,10 @@
     runs-on: ubuntu-22.04
     steps:
     - uses: actions/checkout@master
-<<<<<<< HEAD
     - name: Set up Python
       uses: actions/setup-python@v1
       with:
         python-version: 3.11
-=======
-    - name: Set up Python 3.9
-      uses: actions/setup-python@v1
-      with:
-        python-version: 3.9
->>>>>>> b75acad6
     - name: Install dependencies
       run: |
         python -m pip install --upgrade pip
